# Release Notes

<<<<<<< HEAD
### Version 1.9.15
```
6VT8PzHwyphkL64Gi7GLS8YyBqmeVU8y8xjSd5ej53sF
```
1. reduce gas for callback of client_echo ft_transfer_call from 20T to 5T.
2. add prefix wildcard '\*' support in client_echo whitelists. In practise, it always starts with '\*.' to indicate sub-accounts.

=======
>>>>>>> 67fa824b
### Version 1.9.14
```
G1mrfT8dceTrrjn95LeCq6HS2LbFktd9XWp49oXZAdXH
```
1. add secure_sender_whitelist in client echo feature, if a sender falls in ssw, client_echo_token whitelist would be ignored.
<<<<<<< HEAD
2. add a new optional arg 'extra_tgas_for_client_echo' for client_echo action.   
```rust
Execute {
    referral_id: Option<ValidAccountId>,
    /// List of sequential actions.
    actions: Vec<Action>,
    /// If not None, use ft_transfer_call
    /// to send token_out back to predecessor with this msg.
    client_echo: Option<String>,
    skip_unwrap_near: Option<bool>,
    swap_out_recipient: Option<ValidAccountId>,
    skip_degen_price_sync: Option<bool>,
    /// extra Tgas for ft_on_transfer
    extra_tgas_for_client_echo: Option<u32>,
},
```
The default value of this arg is 15, means an extra 15T gas will be passed to the token contract beyond the 30T gas requried by NEP-141 'ft_transfer_call'. The client echo sender can set a small number to save gas, for example:  
```bash
# manually set extra gas to 7T, so the token_out.near contract would be guaranteed to have at least 37Tgas as prepaid gas in its 'ft_transfer_call'.
{ "msg": "{\"force\":0,\"actions\":[{\"pool_id\":0,\"token_in\":\"token_in.near\",\"token_out\":\"token_out.near\",\"min_amount_out\":\"1\"}],\"client_echo\":\"{\"receiver_id\":\"echo_receiver.near\"}\",\"extra_tgas_for_client_echo\":7}", "amount": "1000", "sender_id": "echo_sender.near" }
```
=======
2. add prefix wildcard '\*' support in client_echo whitelists. In practise, it always starts with '\*.' to indicate sub-accounts.
>>>>>>> 67fa824b

### Version 1.9.13
```
4izBbspd1Uiu1vjYcWpkebzoVxqmiZK7ZXSn4b2fAF2D
```
1. add batch_views.

### Version 1.9.12
```
68GhAQax4ndABL7Ks1sVncmJDuendk6hDETCq4dqS5rJ
```
1. add get_pool_shares_batch.

### Version 1.9.11
```
GKNsi9JsTWKHbAjxUPpT2rArVUuHsgf9NxA6TtPejTEd
```
1. add SwapVolumeU256.

### Version 1.9.10
```
H2sfzjphuQSTzrQByyPXoAnQnkYFejWCNsT9uwq51XnS
```
1. amendments according to audition recommendations.
2. add skip_degen_price_sync param.

### Version 1.9.9
```
2VqDt4y5CYDi1FCKu5LLVCTXNzh3kEvXpjfSe1XbDJcG
```
1. Reorg stable/rated/degen pool MIN_RESERVE to inner_precision / 1000;

### Version 1.9.8
```
CNFJRDekcistiyBHyZFif4CupZjND91VAj8hgR1E3Q35
```
1. add batch update degen price function
2. add token check to hotzap.

### Version 1.9.7
```
CMN4goNWHQjsXevLbqAC9nXKTw1yeJqysEfB647uuyro
```
1. fix identity verification for the whitelisted_postfix related functions.
2. add donation functions.
3. add mft_unregister.

### Version 1.9.6
```
2Yo8qJ5S3biFJbnBdb4ZNcGhN1RhHJq34cGF4g7Yigcw
```
1. add PoolDetailInfo view functions

### Version 1.9.5
```
3hF1UzsT5mzxbJLMA8BD7gmCH1BL8cWjvFmSZYREpZXK
```
1. add client echo limit

### Version 1.9.4
```
DBz69SAuDcvGWrEraoKjNEMiiDxE3PagejSfhYw3SfqH
```
1. add pool limit
2. add execute_actions_in_va

### Version 1.9.3
```
1PW1wtYsciZKsaRNqNMpY3P1W2wD42PjZVraL142VN4
```
1. add degen pool
2. add swap by output for simple pool

### Version 1.9.2
```
52Fmd38fqZbHoGQGRTmoXxr9xMu8zKQWaGggHSJYi23T
```
1. margin trading

### Version 1.9.1
```
Fdv9RSb4JgK7E76Z1RhJw69ZzzYQ2gG5XfnSdYi5nksq
```
1. support new rated token: sFrax.

### Version 1.9.0
```
B83JY6Ga7A82ojKyYjQBsFBA45EAxgAPpjjzqqHcp9rH
```
1. support skip_unwrap_near indication in swap.
2. support auto_whitelist tokens according to their postfix of account ids.

### Version 1.8.0
```
Gnwp8fNWrPWZ7NR4867cNepgCkX2uj85zExzcMNZiGws
```
1. lp as collateral.

### Version 1.7.2
```
9KuaBbp9FT1g17YCaCsaezGxWDuZkKrjPsXu1RCN8Ux7
```
1. add modify_total_fee;

### Version 1.7.1
```
6ZU3rmDwEs988pvYWyDxg6DJm7fP1F3FnAwHGo698ATw
```
1. import hotzap;

### Version 1.7.0
1. amendments according to audition recommendations;
2. add mft_has_registered interface for user to query whether or not they need to register as LP for a given pool;
3. Let referrals to be managed by DAO and Guardians with independent referral fee rate.

### Version 1.6.2
1. add view interface get_pool_by_ids

### Version 1.6.1
1. fix a rounding bug when adding liquidity

### Version 1.6.0
1. Add frozenlist feature;
2. panic if at least one token not exist in list when remove tokens from whitelist or frozenlist;

### Version 1.5.3
1. Support nearx in rated stable pool;
2. Add check when initializing simple pool liquidity
3. Add ERR36_SHARES_TOTAL_SUPPLY_OVERFLOW 

### Version 1.5.2
1. Lower MIN_RESERVE to 1*10**15;

### Version 1.5.1
1. Import rated stable pool;
2. Add return value to withdraw callback;

### Version 1.4.5
1. Fix off-by-one issue in stable-swap;
2. Support up to 24 decimal tokens in stable-swap;
3. Avoid mandatory all token register when add stable liquidity with subset of tokens;

### Version 1.4.4
1. Return minted shares for `add_liquidity`;
2. Return received tokens amount for `remove_liquidity`;
3. Request one yocto deposit in all owner and guardians interfaces;
4. Unify error msg;
5. Other modification according to audition recommendation;

### Version 1.4.3
1. Let both guardians and owner can remove exchange liquidity to owner inner account by remove_exchange_fee_liquidity;
2. Let both guardians and owner can withdraw owner token to owner wallet by withdraw_owner_token;

### Version 1.4.2
1. Let owner can retrieve unmanaged NEP-141 tokens in contract account;
2. support withdraw token's full amount in inner-account with 0 in amount parameter;

### Version 1.4.1
1. Introduce Stable-Swap-Pool;

### Version 1.4.0
1. Make exchange fee and referal fee inclusive in total fee;
2. Make exchange fee (in the form of lp shares) belongs to contract itself;

### Version 1.3.1
1. Apply HOTFIX in v1.0.3;

### Version 1.3.0
---
1. feature instant swap;  
Allows to swap with a single transaction without needing to deposit / withdraw. Not even storage deposits are required for the pool (inner account not touched). But FE must make sure that receiver is registered in the outgoing token, or they would go to inner account or lost-found account.  
Example usage: 
    ```bash
    contract.ft_transfer_call(
        to_va(swap()),
        to_yocto("1").into(),
        None,
        "{{\"actions\": [{{\"pool_id\": 0, \"token_in\": \"dai\", \"token_out\": \"eth\", \"min_amount_out\": \"1\"}}]}}".to_string()
    ),
    ```  
    Specifically for TokenReceiverMessage message parameters are:  
    ```rust
    enum TokenReceiverMessage {
        /// Alternative to deposit + execute actions call.
        Execute {
            referral_id: Option<ValidAccountId>,
            /// List of sequential actions.
            actions: Vec<Action>,
        },
    }
    ```
    where Action is either SwapAction or any future action added there.


### Version 1.2.0
---
1. upgrade inner account;
    * inner account upgrade to use `UnorderedMap`;
    * keep exist deposits in `legacy_tokens` in `HashMap`; 
    * move it to `tokens` in `UnorderedMap` when deposit or withdraw token;
    
### Version 1.1.0
---
1. feature Guardians;
    * guardians are managed by owner;
    * guardians and owner can switch contract state to Paused;
    * owner can resume the contract;
    * guardians and owner can manager global whitelist;
    * a new view method metadata to show overall info includes version, owner, guardians, state, pool counts.

### Version 1.0.3
---
1. HOTFIX -- increase ft_transfer GAS from 10T to 20T;

### Version 1.0.2
---
1. fixed storage_withdraw bug;<|MERGE_RESOLUTION|>--- conflicted
+++ resolved
@@ -1,21 +1,10 @@
 # Release Notes
 
-<<<<<<< HEAD
 ### Version 1.9.15
 ```
 6VT8PzHwyphkL64Gi7GLS8YyBqmeVU8y8xjSd5ej53sF
 ```
 1. reduce gas for callback of client_echo ft_transfer_call from 20T to 5T.
-2. add prefix wildcard '\*' support in client_echo whitelists. In practise, it always starts with '\*.' to indicate sub-accounts.
-
-=======
->>>>>>> 67fa824b
-### Version 1.9.14
-```
-G1mrfT8dceTrrjn95LeCq6HS2LbFktd9XWp49oXZAdXH
-```
-1. add secure_sender_whitelist in client echo feature, if a sender falls in ssw, client_echo_token whitelist would be ignored.
-<<<<<<< HEAD
 2. add a new optional arg 'extra_tgas_for_client_echo' for client_echo action.   
 ```rust
 Execute {
@@ -37,9 +26,14 @@
 # manually set extra gas to 7T, so the token_out.near contract would be guaranteed to have at least 37Tgas as prepaid gas in its 'ft_transfer_call'.
 { "msg": "{\"force\":0,\"actions\":[{\"pool_id\":0,\"token_in\":\"token_in.near\",\"token_out\":\"token_out.near\",\"min_amount_out\":\"1\"}],\"client_echo\":\"{\"receiver_id\":\"echo_receiver.near\"}\",\"extra_tgas_for_client_echo\":7}", "amount": "1000", "sender_id": "echo_sender.near" }
 ```
-=======
+
+
+### Version 1.9.14
+```
+G1mrfT8dceTrrjn95LeCq6HS2LbFktd9XWp49oXZAdXH
+```
+1. add secure_sender_whitelist in client echo feature, if a sender falls in ssw, client_echo_token whitelist would be ignored.
 2. add prefix wildcard '\*' support in client_echo whitelists. In practise, it always starts with '\*.' to indicate sub-accounts.
->>>>>>> 67fa824b
 
 ### Version 1.9.13
 ```
