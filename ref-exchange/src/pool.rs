use near_sdk::borsh::{self, BorshDeserialize, BorshSerialize};
use near_sdk::{AccountId, Balance};

<<<<<<< HEAD
use crate::fees::SwapFees;
=======
use crate::admin_fee::AdminFees;
>>>>>>> d94f61e2
use crate::simple_pool::SimplePool;
use crate::stable_swap::StableSwapPool;
use crate::utils::SwapVolume;

/// Generic Pool, providing wrapper around different implementations of swap pools.
/// Allows to add new types of pools just by adding extra item in the enum without needing to migrate the storage.
#[derive(BorshSerialize, BorshDeserialize)]
pub enum Pool {
    SimplePool(SimplePool),
    StableSwapPool(StableSwapPool),
}

impl Pool {
    /// Returns pool kind.
    pub fn kind(&self) -> String {
        match self {
            Pool::SimplePool(_) => "SIMPLE_POOL".to_string(),
            Pool::StableSwapPool(_) => "STABLE_SWAP".to_string(),
        }
    }

    /// Returns which tokens are in the underlying pool.
    pub fn tokens(&self) -> &[AccountId] {
        match self {
            Pool::SimplePool(pool) => pool.tokens(),
            Pool::StableSwapPool(pool) => pool.tokens(),
        }
    }

    /// Adds liquidity into underlying pool.
    /// Updates amounts to amount kept in the pool.
<<<<<<< HEAD
    pub fn add_liquidity(
        &mut self,
        sender_id: &AccountId,
        amounts: &mut Vec<Balance>,
        fees: SwapFees,
=======
    #[allow(unused_variables)]
    pub fn add_liquidity(
        &mut self, 
        sender_id: &AccountId, 
        amounts: &mut Vec<Balance>, 
        fees: AdminFees,
>>>>>>> d94f61e2
    ) -> Balance {
        match self {
            Pool::SimplePool(pool) => pool.add_liquidity(sender_id, amounts),
            Pool::StableSwapPool(pool) => pool.add_liquidity(sender_id, amounts, &fees),
        }
    }

    /// Removes liquidity from underlying pool.
    #[allow(unused_variables)]
    pub fn remove_liquidity(
        &mut self,
        sender_id: &AccountId,
        shares: Balance,
        min_amounts: Vec<Balance>,
        fees: AdminFees,
    ) -> Vec<Balance> {
        match self {
            Pool::SimplePool(pool) => pool.remove_liquidity(sender_id, shares, min_amounts),
            Pool::StableSwapPool(pool) => {
                pool.remove_liquidity_by_shares(sender_id, shares, min_amounts)
            }
        }
    }

    /// Removes liquidity from underlying pool.
    pub fn remove_liquidity_by_tokens(
        &mut self,
        sender_id: &AccountId,
        amounts: Vec<Balance>,
        max_burn_shares: Balance,
        fees: SwapFees,
    ) -> Balance {
        match self {
            Pool::SimplePool(_) => unimplemented!(),
            Pool::StableSwapPool(pool) => {
                pool.remove_liquidity_by_tokens(sender_id, amounts, max_burn_shares, &fees)
            }
        }
    }

    /// Returns how many tokens will one receive swapping given amount of token_in for token_out.
    pub fn get_return(
        &self,
        token_in: &AccountId,
        amount_in: Balance,
        token_out: &AccountId,
    ) -> Balance {
        match self {
            Pool::SimplePool(pool) => pool.get_return(token_in, amount_in, token_out),
            _ => 0
            // Pool::StableSwapPool(pool) => pool.get_return(token_in, amount_in, token_out),
        }
    }

    /// Returns given pool's total fee.
    pub fn get_fee(&self) -> u32 {
        match self {
            Pool::SimplePool(pool) => pool.get_fee(),
            Pool::StableSwapPool(pool) => pool.get_fee(),
        }
    }

    /// Returns volumes of the given pool.
    pub fn get_volumes(&self) -> Vec<SwapVolume> {
        match self {
            Pool::SimplePool(pool) => pool.get_volumes(),
            Pool::StableSwapPool(pool) => pool.get_volumes(),
        }
    }

    /// Returns given pool's share price.
    pub fn get_share_price(&self) -> u128 {
        match self {
            Pool::SimplePool(_) => unimplemented!(),
            Pool::StableSwapPool(pool) => pool.get_share_price(),
        }
    }

    /// Swaps given number of token_in for token_out and returns received amount.
    pub fn swap(
        &mut self,
        token_in: &AccountId,
        amount_in: Balance,
        token_out: &AccountId,
        min_amount_out: Balance,
<<<<<<< HEAD
        fees: SwapFees,
    ) -> Balance {
        match self {
            Pool::SimplePool(pool) => {
                pool.swap(token_in, amount_in, token_out, min_amount_out, fees)
            }
            Pool::StableSwapPool(pool) => {
                pool.swap(token_in, amount_in, token_out, min_amount_out, &fees)
=======
        admin_fee: AdminFees,
    ) -> Balance {
        match self {
            Pool::SimplePool(pool) => {
                pool.swap(token_in, amount_in, token_out, min_amount_out, &admin_fee)
>>>>>>> d94f61e2
            }
        }
    }

    pub fn share_total_balance(&self) -> Balance {
        match self {
            Pool::SimplePool(pool) => pool.share_total_balance(),
            Pool::StableSwapPool(pool) => pool.share_total_balance(),
        }
    }

    pub fn share_balances(&self, account_id: &AccountId) -> Balance {
        match self {
            Pool::SimplePool(pool) => pool.share_balance_of(account_id),
            Pool::StableSwapPool(pool) => pool.share_balance_of(account_id),
        }
    }

    pub fn share_transfer(&mut self, sender_id: &AccountId, receiver_id: &AccountId, amount: u128) {
        match self {
            Pool::SimplePool(pool) => pool.share_transfer(sender_id, receiver_id, amount),
            Pool::StableSwapPool(pool) => pool.share_transfer(sender_id, receiver_id, amount),
        }
    }

    pub fn share_register(&mut self, account_id: &AccountId) {
        match self {
            Pool::SimplePool(pool) => pool.share_register(account_id),
            Pool::StableSwapPool(pool) => pool.share_register(account_id),
        }
    }
}<|MERGE_RESOLUTION|>--- conflicted
+++ resolved
@@ -1,11 +1,7 @@
 use near_sdk::borsh::{self, BorshDeserialize, BorshSerialize};
 use near_sdk::{AccountId, Balance};
 
-<<<<<<< HEAD
-use crate::fees::SwapFees;
-=======
 use crate::admin_fee::AdminFees;
->>>>>>> d94f61e2
 use crate::simple_pool::SimplePool;
 use crate::stable_swap::StableSwapPool;
 use crate::utils::SwapVolume;
@@ -37,20 +33,11 @@
 
     /// Adds liquidity into underlying pool.
     /// Updates amounts to amount kept in the pool.
-<<<<<<< HEAD
     pub fn add_liquidity(
         &mut self,
         sender_id: &AccountId,
         amounts: &mut Vec<Balance>,
-        fees: SwapFees,
-=======
-    #[allow(unused_variables)]
-    pub fn add_liquidity(
-        &mut self, 
-        sender_id: &AccountId, 
-        amounts: &mut Vec<Balance>, 
         fees: AdminFees,
->>>>>>> d94f61e2
     ) -> Balance {
         match self {
             Pool::SimplePool(pool) => pool.add_liquidity(sender_id, amounts),
@@ -81,7 +68,7 @@
         sender_id: &AccountId,
         amounts: Vec<Balance>,
         max_burn_shares: Balance,
-        fees: SwapFees,
+        fees: AdminFees,
     ) -> Balance {
         match self {
             Pool::SimplePool(_) => unimplemented!(),
@@ -136,22 +123,14 @@
         amount_in: Balance,
         token_out: &AccountId,
         min_amount_out: Balance,
-<<<<<<< HEAD
-        fees: SwapFees,
+        fees: AdminFees,
     ) -> Balance {
         match self {
             Pool::SimplePool(pool) => {
-                pool.swap(token_in, amount_in, token_out, min_amount_out, fees)
+                pool.swap(token_in, amount_in, token_out, min_amount_out, &fees)
             }
             Pool::StableSwapPool(pool) => {
                 pool.swap(token_in, amount_in, token_out, min_amount_out, &fees)
-=======
-        admin_fee: AdminFees,
-    ) -> Balance {
-        match self {
-            Pool::SimplePool(pool) => {
-                pool.swap(token_in, amount_in, token_out, min_amount_out, &admin_fee)
->>>>>>> d94f61e2
             }
         }
     }
